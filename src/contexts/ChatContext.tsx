import { createContext, useContext, useState, ReactNode, useEffect, useCallback } from 'react';
import { supabase } from '@/integrations/supabase/client';
import { ChatHistoryService, ChatSession, ChatMessage } from '@/services/chatHistoryService';
import { useAuth } from './AuthContext';

// Re-export types for backward compatibility
export type { ChatSession, ChatMessage } from '@/services/chatHistoryService';

interface ChatContextType {
  sessions: ChatSession[];
  currentSessionId: string | null;
  createSession: (title?: string, session_type?: 'chat' | 'enhance' | 'video' | 'create') => Promise<string>;
  updateSession: (sessionId: string, updates: Partial<ChatSession>) => void;
  deleteSession: (sessionId: string) => Promise<void>;
  renameSession: (sessionId: string, newTitle: string) => Promise<void>;
  setCurrentSession: (sessionId: string | null) => void;
  getCurrentSession: () => ChatSession | null;
  clearAllSessions: () => void;
  saveMessage: (sessionId: string, message: Omit<ChatMessage, 'id' | 'timestamp'>) => Promise<ChatMessage>;
  loadSessions: () => Promise<void>;
  loadSessionMessages: (sessionId: string) => Promise<ChatMessage[]>;
  isLoading: boolean;
}

const ChatContext = createContext<ChatContextType>({} as ChatContextType);

const MAX_SESSIONS = 50; // Limit to prevent storage bloat

export function ChatProvider({ children }: { children: ReactNode }) {
  const [sessions, setSessions] = useState<ChatSession[]>([]);
  const [currentSessionId, setCurrentSessionId] = useState<string | null>(null);
  const [currentUserId, setCurrentUserId] = useState<string | null>(null);
  const [isLoading, setIsLoading] = useState(false);
  const { user } = useAuth();

  // Load sessions from API
  const loadSessions = useCallback(async () => {
    if (!user?.id || isLoading) {
      console.log('🚫 Skipping loadSessions:', { hasUserId: !!user?.id, isLoading });
      return;
    }
    
    console.log('🚀 Starting loadSessions for user:', user.id);
    setIsLoading(true);
    try {
      const { data: { session } } = await supabase.auth.getSession();
      const token = session?.access_token;
      
      if (!token) {
        console.error('❌ No access token available');
        setIsLoading(false);
        return;
      }

      console.log('📡 Making API call to get-sessions...');
      const response = await fetch('https://pbndydilyqxqmcxwadvy.supabase.co/functions/v1/get-sessions', {
        method: 'GET',
        headers: {
          'Content-Type': 'application/json',
          'Authorization': `Bearer ${token}`
        }
      });

      console.log('📊 API Response status:', response.status, response.statusText);

      if (!response.ok) {
        const errorText = await response.text();
        console.error('❌ API Error response:', errorText);
        throw new Error(`Failed to load sessions: ${response.statusText}`);
      }

      const data = await response.json();
      console.log('📦 API Response data:', data);
      
      // Transform API sessions - don't initialize with empty messages if they might already exist
      const sessionsWithMessages = (data.sessions || []).map((session: any) => ({
        ...session,
        messages: session.messages || [], // Use existing messages or empty array
        updatedAt: new Date(session.updated_at),
        createdAt: new Date(session.created_at)
      }));
      
      console.log('✅ Sessions loaded successfully:', sessionsWithMessages.length);
      setSessions(sessionsWithMessages);
    } catch (error) {
      console.error('❌ Error loading sessions:', error);
      setSessions([]); // Set empty array on error instead of using local fallback
    } finally {
      setIsLoading(false);
    }
  }, [user?.id, isLoading]);

  // Load user and sessions when user changes
  useEffect(() => {
    console.log('🔄 ChatContext useEffect triggered', { 
      hasUser: !!user, 
      userId: user?.id, 
      currentUserId,
      sessionsCount: sessions.length,
      isLoading 
    });
    
    if (user?.id) {
      // Only load sessions if we don't have them yet or if user ID changed
      if (!currentUserId || currentUserId !== user.id) {
        console.log('📡 Loading sessions for user:', user.id);
        setCurrentUserId(user.id);
        loadSessions();
      } else {
        console.log('✅ Sessions already loaded for user:', user.id);
      }
    } else {
      console.log('🚫 No user ID, clearing sessions');
      setCurrentUserId(null);
      setSessions([]);
      setCurrentSessionId(null);
    }
  }, [user?.id, loadSessions, currentUserId, isLoading]); // Add dependencies to ensure proper triggering

  // Create a new session
  const createSession = async (title?: string, session_type?: 'chat' | 'enhance' | 'video' | 'create'): Promise<string> => {
    try {
      const sessionType = session_type || 'chat'; // Default to 'chat' if not provided
      const { data: { session } } = await supabase.auth.getSession();
      const token = session?.access_token;
      
      if (!token) {
        throw new Error('No access token available');
      }

      const response = await fetch('https://pbndydilyqxqmcxwadvy.supabase.co/functions/v1/create-session', {
        method: 'POST',
        headers: {
          'Content-Type': 'application/json',
          'Authorization': `Bearer ${token}`
        },
        body: JSON.stringify({
          title: title || `New ${sessionType.charAt(0).toUpperCase() + sessionType.slice(1)} Session`,
          session_type: sessionType,
          session_metadata: {}
        })
      });

      if (!response.ok) {
        throw new Error(`Failed to create session: ${response.statusText}`);
      }

      const data = await response.json();
      const newSession = {
        id: data.session.id,
        title: data.session.title,
        messages: [],
        isCompleted: false,
        createdAt: new Date(data.session.created_at),
        updatedAt: new Date(data.session.updated_at),
        session_type: data.session.session_type,
        session_metadata: data.session.session_metadata,
      };

      setSessions(prev => [newSession, ...prev]);
      setCurrentSessionId(newSession.id);
      return newSession.id;
    } catch (error) {
      console.error('Failed to create session:', error);
      throw error; // Don't create local fallback, only use API
    }
  };

  // Save a message to a session
  const saveMessage = async (
    sessionId: string, 
    message: Omit<ChatMessage, 'id' | 'timestamp'>
  ): Promise<ChatMessage> => {
    try {
      const { data: { session } } = await supabase.auth.getSession();
      const token = session?.access_token;
      
      if (!token) {
        throw new Error('No access token available');
      }

      const response = await fetch('https://pbndydilyqxqmcxwadvy.supabase.co/functions/v1/save-message', {
        method: 'POST',
        headers: {
          'Content-Type': 'application/json',
          'Authorization': `Bearer ${token}`
        },
        body: JSON.stringify({
          session_id: sessionId,
          message_type: message.role,
          content: message.content,
          attachments: message.videos || [],
          metadata: message.metadata || {},
          images: message.images || []
        })
      });

      if (!response.ok) {
        throw new Error(`Failed to save message: ${response.statusText}`);
      }

      const data = await response.json();
      const savedMessage: ChatMessage = {
        id: data.message.id,
        content: message.content,
        role: message.role,
        timestamp: new Date(data.message.created_at),
        images: message.images,
        videos: message.videos,
        metadata: message.metadata,
      };
      
      // Update local state
      setSessions(prev => 
        prev.map(session => 
          session.id === sessionId 
            ? { 
                ...session, 
                messages: [...session.messages, savedMessage],
                updatedAt: new Date()
              }
            : session
        )
      );

      return savedMessage;
    } catch (error) {
      console.error('Failed to save message:', error);
      
      // Fallback to local storage
      const localMessage: ChatMessage = {
        id: Date.now().toString(),
        content: message.content,
        role: message.role,
        timestamp: new Date(),
        images: message.images,
        videos: message.videos,
        metadata: message.metadata,
      };

      setSessions(prev => 
        prev.map(session => 
          session.id === sessionId 
            ? { 
                ...session, 
                messages: [...session.messages, localMessage],
                updatedAt: new Date()
              }
            : session
        )
      );

      return localMessage;
    }
  };

  const updateSession = useCallback(async (sessionId: string, updates: Partial<ChatSession>) => {
    try {
      const { data: { session } } = await supabase.auth.getSession();
      const token = session?.access_token;
      
      if (!token) {
        throw new Error('No access token available');
      }

      const response = await fetch('https://pbndydilyqxqmcxwadvy.supabase.co/functions/v1/update-session', {
        method: 'POST',
        headers: {
          'Content-Type': 'application/json',
          'Authorization': `Bearer ${token}`
        },
        body: JSON.stringify({
          session_id: sessionId,
          title: updates.title
        })
      });

      if (!response.ok) {
        throw new Error(`Failed to update session: ${response.statusText}`);
      }

      // Update local state
      setSessions(prev => prev.map(session => 
        session.id === sessionId 
          ? { ...session, ...updates, updatedAt: new Date() }
          : session
      ));
    } catch (error) {
      console.error('Error updating session:', error);
      throw error; // Don't update local state if API fails
    }
  }, []); // Remove user?.access_token dependency to prevent infinite loops

  const deleteSession = async (sessionId: string): Promise<void> => {
    try {
      const { data: { session } } = await supabase.auth.getSession();
      const token = session?.access_token;
      
      if (!token) {
        throw new Error('No access token available');
      }

      const response = await fetch(`https://pbndydilyqxqmcxwadvy.supabase.co/functions/v1/delete-session?session_id=${encodeURIComponent(sessionId)}`, {
        method: 'DELETE',
        headers: {
          'Content-Type': 'application/json',
          'Authorization': `Bearer ${token}`
        }
      });

      if (!response.ok) {
        throw new Error(`Failed to delete session: ${response.statusText}`);
      }

      // Update local state
      setSessions(prev => prev.filter(session => session.id !== sessionId));
      
      // If we deleted the current session, clear it
      if (currentSessionId === sessionId) {
        setCurrentSessionId(null);
      }
    } catch (error) {
      console.error('Error deleting session:', error);
      throw error; // Don't update local state if API fails
    }
  };

  const renameSession = (sessionId: string, newTitle: string) => {
    return updateSession(sessionId, { title: newTitle });
  };

  // Load messages for a specific session
  const loadSessionMessages = useCallback(async (sessionId: string): Promise<ChatMessage[]> => {
    try {
      const { data: { session } } = await supabase.auth.getSession();
      const token = session?.access_token;
      
      if (!token) {
        console.error('❌ No access token available for loadSessionMessages');
        throw new Error('No access token available');
      }

      console.log('🔍 Loading messages for session:', sessionId);
      console.log('📡 Making API call to get-session-messages...');
      const response = await fetch(`https://pbndydilyqxqmcxwadvy.supabase.co/functions/v1/get-session-messages?session_id=${sessionId}`, {
        method: 'GET',
        headers: {
          'Authorization': `Bearer ${token}`
        }
      });

      console.log('📊 get-session-messages API Response status:', response.status, response.statusText);

      if (!response.ok) {
        const errorText = await response.text();
        console.error('❌ get-session-messages API Error:', response.status, errorText);
        throw new Error(`Failed to load session messages: ${response.statusText}`);
      }

      const data = await response.json();
      console.log('📦 get-session-messages API Response:', data);
      
      // The API returns { success: true, session: {...}, messages: [...] }
      const messages = data.messages || [];
      console.log('✅ Loaded messages count:', messages.length);
      return messages;
    } catch (error) {
      console.error('❌ Error loading session messages:', error);
      return [];
    }
  }, []);

  const setCurrentSession = useCallback(async (sessionId: string | null) => {
    console.log('🎯 setCurrentSession called with:', sessionId);
    
    // If switching to a session, first clear the current session to prevent showing old data
    if (sessionId && sessionId !== currentSessionId) {
      console.log('🧹 Clearing current session state before switching');
      setCurrentSessionId(null); // Clear current session first
      
      // Small delay to ensure UI updates
      await new Promise(resolve => setTimeout(resolve, 50));
      
      const session = sessions.find(s => s.id === sessionId);
      console.log('🔄 Switching to session:', sessionId, 'Found session:', !!session);
      
      if (session) {
        // Clear the session's messages first to prevent showing stale data
        setSessions(prev => prev.map(s => 
          s.id === sessionId 
            ? { ...s, messages: [] } // Clear messages first
            : s
        ));
        
        // Now set the current session ID
        setCurrentSessionId(sessionId);
        
        try {
          console.log("📡 Loading messages for session:", sessionId);
          const messages = await loadSessionMessages(sessionId);
          console.log("✅ Loaded messages:", messages.length);
          
          // Update the session with loaded messages
          setSessions(prev => prev.map(s => 
            s.id === sessionId 
              ? { ...s, messages: messages.map(msg => ({
                  id: msg.id,
                  content: msg.content,
                  role: msg.role, // Use role field from database (user/assistant)
                  timestamp: new Date(msg.created_at || msg.timestamp),
<<<<<<< HEAD
                  // Extract images from metadata - check ALL possible locations and combine them
                  images: (() => {
                    let allImages = [];
                    
                    // Check all possible image locations and combine them
                    const imageSources = [
                      msg.metadata?.images,
                      msg.metadata?.input_images,
                      msg.metadata?.generated_images,
                      msg.input_images, // Direct property from API
                      msg.generated_images, // Direct property from API
                      msg.processed_metadata?.input_images, // Processed metadata
                      msg.processed_metadata?.generated_images,
                      msg.processed_metadata?.images
                    ];
                    
                    // Combine all image arrays, filtering out null/undefined
                    imageSources.forEach(imageArray => {
                      if (Array.isArray(imageArray)) {
                        allImages = allImages.concat(imageArray);
                      }
                    });
                    
                    // Remove duplicates based on URL or ID
                    const uniqueImages = allImages.filter((img, index, self) => 
=======
                  // Simplified image extraction - prioritize direct properties first
                  images: (() => {
                    // Priority order: direct properties > metadata > attachments
                    let images = [];
                    
                    // 1. Check direct properties first (most reliable)
                    if (msg.input_images && Array.isArray(msg.input_images)) {
                      images = images.concat(msg.input_images);
                    }
                    if (msg.generated_images && Array.isArray(msg.generated_images)) {
                      images = images.concat(msg.generated_images);
                    }
                    
                    // 2. Check metadata if no direct images found
                    if (images.length === 0 && msg.metadata) {
                      const metadataImages = msg.metadata.images || msg.metadata.input_images || msg.metadata.generated_images;
                      if (Array.isArray(metadataImages)) {
                        images = images.concat(metadataImages);
                      }
                    }
                    
                    // 3. Fallback to processed metadata
                    if (images.length === 0 && msg.processed_metadata) {
                      const processedImages = msg.processed_metadata.images || msg.processed_metadata.input_images || msg.processed_metadata.generated_images;
                      if (Array.isArray(processedImages)) {
                        images = images.concat(processedImages);
                      }
                    }
                    
                    
                    // Remove duplicates based on URL or ID
                    const uniqueImages = images.filter((img, index, self) => 
>>>>>>> 4910f139
                      index === self.findIndex(i => i.url === img.url || (i.id && img.id && i.id === img.id))
                    );
                    
                    return uniqueImages.map(img => ({
                      id: img.id,
                      url: img.url,
                      name: img.name || 'image',
                      alt: img.name || 'image'
                    }));
                  })() || 
                  // Fallback to chat_attachments for backward compatibility
                  msg.chat_attachments?.filter(att => att.file_type?.startsWith('image/'))?.map(att => {
                    // Use public_url or cloudinary_url from API response first
                    let imageUrl = att.public_url || att.cloudinary_url || att.storage_path;
                    
                    // Only generate Supabase URL if no public URL is available and storage_path doesn't start with http
                    if (!imageUrl || (!imageUrl.startsWith('http') && att.storage_path && !att.storage_path.startsWith('http'))) {
                      const { data: publicUrlData } = supabase.storage
                        .from('chat-attachments')
                        .getPublicUrl(att.storage_path);
                      imageUrl = publicUrlData.publicUrl;
                    }
                    
                    console.log('Processing image attachment:', {
                      id: att.id,
                      fileName: att.file_name,
                      publicUrl: att.public_url,
                      cloudinaryUrl: att.cloudinary_url,
                      storagePath: att.storage_path,
                      finalUrl: imageUrl
                    });
                    
                    return {
                      id: att.id,
                      url: imageUrl,
                      name: att.file_name || 'image'
                    };
                  }) || [],
                  videos: msg.chat_attachments?.filter(att => att.file_type?.startsWith('video/'))?.map(att => ({
                    id: att.id,
                    url: att.file_url,
                    name: att.file_name
                  })) || msg.videos || [],
                  metadata: msg.metadata
                })) }
              : s
          ));
        } catch (error) {
          console.error("❌ Failed to load session messages:", error);
        }
      } else {
        console.log('❌ Session not found in sessions array');
      }
    } else if (sessionId === null) {
      // If explicitly setting to null, clear the current session
      setCurrentSessionId(null);
    }
  }, [sessions, loadSessionMessages, currentSessionId]);

  const getCurrentSession = useCallback((): ChatSession | null => {
    return sessions.find(session => session.id === currentSessionId) || null;
  }, [sessions, currentSessionId]);

  const clearAllSessions = useCallback(async () => {
    try {
      const { data: { session } } = await supabase.auth.getSession();
      const token = session?.access_token;
      
      if (!token) {
        throw new Error('No access token available');
      }

      const response = await fetch('https://pbndydilyqxqmcxwadvy.supabase.co/functions/v1/clear-all-sessions', {
        method: 'POST',
        headers: {
          'Authorization': `Bearer ${token}`
        }
      });

      if (!response.ok) {
        throw new Error(`Failed to clear all sessions: ${response.statusText}`);
      }

      // Clear local state
      setSessions([]);
      setCurrentSessionId(null);
    } catch (error) {
      console.error('Error clearing all sessions:', error);
      throw error; // Don't clear local state if API fails
    }
  }, []);

  return (
    <ChatContext.Provider value={{
      sessions,
      currentSessionId,
      createSession,
      updateSession,
      deleteSession,
      renameSession,
      setCurrentSession,
      getCurrentSession,
      clearAllSessions,
      saveMessage,
      loadSessions,
      loadSessionMessages,
      isLoading
    }}>
      {children}
    </ChatContext.Provider>
  );
}

export function useChat() {
  const context = useContext(ChatContext);
  if (!context || Object.keys(context).length === 0) {
    throw new Error('useChat must be used within a ChatProvider. Make sure the component is wrapped with ChatProvider.');
  }
  return context;
}<|MERGE_RESOLUTION|>--- conflicted
+++ resolved
@@ -408,33 +408,6 @@
                   content: msg.content,
                   role: msg.role, // Use role field from database (user/assistant)
                   timestamp: new Date(msg.created_at || msg.timestamp),
-<<<<<<< HEAD
-                  // Extract images from metadata - check ALL possible locations and combine them
-                  images: (() => {
-                    let allImages = [];
-                    
-                    // Check all possible image locations and combine them
-                    const imageSources = [
-                      msg.metadata?.images,
-                      msg.metadata?.input_images,
-                      msg.metadata?.generated_images,
-                      msg.input_images, // Direct property from API
-                      msg.generated_images, // Direct property from API
-                      msg.processed_metadata?.input_images, // Processed metadata
-                      msg.processed_metadata?.generated_images,
-                      msg.processed_metadata?.images
-                    ];
-                    
-                    // Combine all image arrays, filtering out null/undefined
-                    imageSources.forEach(imageArray => {
-                      if (Array.isArray(imageArray)) {
-                        allImages = allImages.concat(imageArray);
-                      }
-                    });
-                    
-                    // Remove duplicates based on URL or ID
-                    const uniqueImages = allImages.filter((img, index, self) => 
-=======
                   // Simplified image extraction - prioritize direct properties first
                   images: (() => {
                     // Priority order: direct properties > metadata > attachments
@@ -467,7 +440,6 @@
                     
                     // Remove duplicates based on URL or ID
                     const uniqueImages = images.filter((img, index, self) => 
->>>>>>> 4910f139
                       index === self.findIndex(i => i.url === img.url || (i.id && img.id && i.id === img.id))
                     );
                     
